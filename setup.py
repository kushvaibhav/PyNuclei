--- conflicted
+++ resolved
@@ -20,9 +20,5 @@
     package_data={"": [".config"]},
     include_package_data=True,
     python_requires=">=3.4",
-<<<<<<< HEAD
     install_requires=["PyYAML", "requests", "fake_useragent"],
-=======
-    install_requires=["PyYAML"],
->>>>>>> 2a800325
 )